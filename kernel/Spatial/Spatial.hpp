/*
 * Copyright © CEA 2023
 *
 * \brief Spatial discretization used by phase-field models
 *
 * \file SpatialDiscretization.hpp
 * \author ci230846
 * \date 24/03/2023
 */

/*!
 * \page __spatial SpatialDiscretization
 * \section _spatial_sec1 Description
 */

#pragma once
#include <filesystem>  // NOLINT [avoid  <filesystem> is an unapproved C++17 header.]
#include <functional>
#include <memory>
<<<<<<< HEAD
#include <regex>
=======
#include <set>
>>>>>>> 5a8a68ef
#include <string>
#include <tuple>
#include <utility>
#include <vector>

#include "Options/Options.hpp"
#include "Utils/Utils.hpp"
#include "mfem.hpp"  // NOLINT [no include the directory when naming mfem include file]

/**
 * @brief Helper structure for handling mesh file patterns and counts.
 *
 * This structure provides functionality to count the number of mesh files
 * in the current directory that match a given prefix pattern, and to compare
 * the count to an expected number.
 */
struct split_mesh_helper {
  /**
   * @brief Counts the number of files in the current directory matching the given prefix.
   *
   * @param mesh_prefix
   * @return int
   */
  int count_mesh_files(const std::string &mesh_prefix) {
    namespace fs = std::filesystem;
    std::regex pattern("^" + mesh_prefix + ".*$");

    int count = 0;

    for (const auto &entry : fs::directory_iterator(".")) {
      if (entry.is_regular_file()) {
        const std::string filename = entry.path().filename().string();
        if (std::regex_match(filename, pattern)) {
          ++count;
        }
      }
    }
    return count;
  }

  /**
   * @brief Checks whether the number of mesh files matches the expected count.
   *
   * @param n_files
   * @param mesh_pattern
   * @return true
   * @return false
   */
  bool operator()(int n_files, std::string mesh_pattern) {
    return (count_mesh_files(mesh_pattern) == n_files);
  }
};

/**
 * @brief specialized_spatial_constructor
 *
 * @tparam T
 * @tparam DIM
 */
template <class T, int DIM>
struct specialized_spatial_constructor {};

/**
 * @brief Class for defining the spatial discretization with a mesh coming from a GMSH file or built
 * by using dedicated  MFEM methods
 *
 * @tparam T
 * @tparam DIM
 */
template <class T, int DIM>
class SpatialDiscretization {
 private:
  HYPRE_BigInt size_;
  std::string existing_mesh_name_;
  mfem::ParFiniteElementSpace *fespace_;
  T *fecollection_;

 public:
  SpatialDiscretization(const std::string &mesh_type, const int &fe_order, const int &ref_level,
                        const std::string &mesh_file, bool periodic_mesh = false) {
    specialized_spatial_constructor<T, DIM> init;
    init(*this, mesh_type, fe_order, ref_level, mesh_file, periodic_mesh);
    this->set_mesh_attributes_from_file();
  }

  template <class... Args>
  explicit SpatialDiscretization(const std::string &mesh_type, const int &fe_order,
                                 const int &ref_level, std::tuple<Args...> tup_args) {
    specialized_spatial_constructor<T, DIM> init;
    init(*this, mesh_type, fe_order, ref_level, tup_args);
  }

  template <class... Args>
  explicit SpatialDiscretization(const std::string &mesh_type, const int &fe_order,
                                 const int &ref_level, std::tuple<Args...> tup_args,
                                 std::vector<mfem::Vector> translations) {
    specialized_spatial_constructor<T, DIM> init;
    init(*this, mesh_type, fe_order, ref_level, tup_args, translations);
  }

  bool GMSHReaderSplitFiles(const std::string mesh_file) {
    if (!mesh_file.ends_with(".")) return false;

    split_mesh_helper checker;

    int myid = mfem::Mpi::WorldRank();
    int mpi_size = mfem::Mpi::WorldSize();

    if (!checker(mpi_size, mesh_file)) {
      std::string msg = "SpatialDiscretization::SpatialDiscretization: " + mesh_file +
                        "* files is not correctly used. The number of MPI processes is different "
                        "of the number of files.";
      mfem::mfem_error(msg.c_str());
    }
    std::string fname(mfem::MakeParFilename(mesh_file, myid));
    std::ifstream ifs(fname);
    if (!ifs.good()) {
      std::string msg = "SpatialDiscretization::SpatialDiscretization: " + fname +
                        " doesn't exist. Please check your data.";
      mfem::mfem_error(msg.c_str());
    }
    mesh_ = mfem::ParMesh(MPI_COMM_WORLD, ifs);
    return true;
  }

  int fe_order_;
  int dimension_;
  mfem::ParMesh *mesh_;
  int mesh_max_bdr_attributes_;
  bool is_periodic_mesh_ = {false};

  void set_finite_element_space();

  void set_mesh_attributes_from_file();
  std::shared_ptr<mfem::AttributeSets> get_elem_attributes();
  std::shared_ptr<mfem::AttributeSets> get_bdr_attributes();

  std::shared_ptr<mfem::AttributeSets> elem_attr_sets_;
  std::shared_ptr<mfem::AttributeSets> bdr_attr_sets_;

  mfem::ParMesh *get_mesh();
  mfem::ParFiniteElementSpace *get_finite_element_space() const;

  std::size_t getSize() const;
  std::size_t get_max_bdr_attributes() const;
  int get_dimension() const;

  void apply_uniform_refinement(const int &level);

  bool is_periodic();

  ~SpatialDiscretization();
};

///////////////////////
// DIM = 1
///////////////////////

/**
 * @brief Specialization for dimension one
 *
 * @tparam T
 */
template <typename T>
struct specialized_spatial_constructor<T, 1> {
  /**
   * @brief operator() specialized for a mesh built from GMSH file
   *
   * @tparam Args
   * @param a_my_class
   * @param mesh_type
   * @param fe_order
   * @param file
   */
  template <typename... Args>
  void operator()(SpatialDiscretization<T, 1> &a_my_class, const std::string &mesh_type,
                  const int &fe_order, const int &ref_level, const std::string &file,
                  bool periodic_mesh) {
    a_my_class.fe_order_ = fe_order;
    a_my_class.dimension_ = 1;

    switch (Meshes::from(mesh_type)) {
      case Meshes::GMSH: {
        if (std::filesystem::exists(file)) {
          const char *mesh_file = file.c_str();
          // a_my_class.mesh_ = mfem::Mesh::LoadFromFile(mesh_file, 1, 1);
          // CCI
          mfem::Mesh tmp_mesh = mfem::Mesh::LoadFromFile(mesh_file, 1, 1);
          a_my_class.mesh_ =
              mfem::ParMesh(MPI_COMM_WORLD, tmp_mesh);  // definition of the parallel mesh
          tmp_mesh.Clear();

          // CCI
          break;
        } else if (a_my_class.GMSHReaderSplitFiles(file)) {
          SlothInfo::verbose(
              "SpatialDiscretization: enable GMSH reader from split files based on the pattern ",
              file);
          break;
        } else {
          std::string msg = "SpatialDiscretization::SpatialDiscretization: " + file +
                            " doesn't exist. Please check your data.";
          mfem::mfem_error(msg.c_str());
        }
      }
      default:
        mfem::mfem_error(
            "SpatialDiscretization::SpatialDiscretization: here, only GMSH mesh type is "
            "allowed");
        break;
    }

    a_my_class.is_periodic_mesh_ = periodic_mesh;
    if (!a_my_class.is_periodic_mesh_) {
      a_my_class.mesh_max_bdr_attributes_ = a_my_class.mesh_.bdr_attributes.Max();
    } else {
      a_my_class.mesh_max_bdr_attributes_ = -1;
    }

    a_my_class.set_finite_element_space();
  }

  /**
   * @brief operator() specialized for a mesh built from MFEM methods
   *
   * @tparam Args
   * @param a_my_class
   * @param mesh_type
   * @param fe_order
   * @param tup_args
   */
  template <typename... Args>
  void operator()(SpatialDiscretization<T, 1> &a_my_class, const std::string &mesh_type,
                  const int &fe_order, const int &ref_level, std::tuple<Args...> tup_args) {
    this->build_mesh(a_my_class, mesh_type, fe_order, tup_args);
    a_my_class.apply_uniform_refinement(ref_level);
    a_my_class.set_finite_element_space();
  }

  /**
   * @brief operator() specialized for a periodic mesh built from MFEM methods
   *
   * @tparam Args
   * @param a_my_class
   * @param mesh_type
   * @param fe_order
   * @param tup_args
   */
  template <typename... Args>
  void operator()(SpatialDiscretization<T, 1> &a_my_class, const std::string &mesh_type,
                  const int &fe_order, const int &ref_level, std::tuple<Args...> tup_args,
                  std::vector<mfem::Vector> translations) {
    this->build_periodic_mesh(a_my_class, mesh_type, tup_args);

    a_my_class.apply_uniform_refinement(ref_level);

    a_my_class.is_periodic_mesh_ = true;
    a_my_class.set_finite_element_space();
  }

  /**
   * @brief Build a one-dimensional mesh by using MFEM inline methods
   *
   * @tparam Args
   * @param a_my_class
   * @param mesh_type
   * @param fe_order
   * @param tup_args
   */
  template <typename... Args>
  void build_mesh(SpatialDiscretization<T, 1> &a_my_class, const std::string &mesh_type,
                  const int &fe_order, std::tuple<Args...> tup_args) {
    a_my_class.fe_order_ = fe_order;
    auto tup_size = std::tuple_size<decltype(tup_args)>::value;
    a_my_class.dimension_ = 1;

    switch (Meshes::from(mesh_type)) {
      case Meshes::InlineLineWithSegments: {
        if (tup_size == 2) {
          const auto nx = std::get<0>(tup_args);
          const auto sx = std::get<1>(tup_args);
          mfem::Mesh tmp_mesh = mfem::Mesh::MakeCartesian1D(nx, sx);
          a_my_class.mesh_ =
              new mfem::ParMesh(MPI_COMM_WORLD, tmp_mesh);  // definition of the parallel mesh
          tmp_mesh.Clear();
        } else {
          mfem::mfem_error(
              "SpatialDiscretization::SpatialDiscretization: InlineLineWithSegments "
              "requires "
              "two "
              "argument, the number of segments");
        }
        break;
      }
      default:
        mfem::mfem_error(
            "SpatialDiscretization::SpatialDiscretization: here, only "
            "InlineLineWithSegments, "
            "InlineSquareWithTriangles, InlineSquareWithQuadrangles mesh types are allowed");
        break;
    }
    a_my_class.mesh_max_bdr_attributes_ = a_my_class.mesh_->bdr_attributes.Max();
  }

  /**
   * @brief Build a periodic one-dimensional mesh by using MFEM inline methods
   *
   * @tparam Args
   * @param a_my_class
   * @param mesh_type
   * @param fe_order
   * @param tup_args
   */
  template <typename... Args>
  void build_periodic_mesh(SpatialDiscretization<T, 1> &a_my_class, const std::string &mesh_type,
                           const int &fe_order, std::tuple<Args...> tup_args) {
    a_my_class.fe_order_ = fe_order;
    auto tup_size = std::tuple_size<decltype(tup_args)>::value;
    a_my_class.dimension_ = 1;

    switch (Meshes::from(mesh_type)) {
      case Meshes::InlineLineWithSegments: {
        if (tup_size == 2) {
          const auto nx = std::get<0>(tup_args);
          const auto sx = std::get<1>(tup_args);
          mfem::Mesh tmp_mesh = mfem::Mesh::MakeCartesian1D(nx, sx);

          // Based on mfem.org example
          // Create the vertex mapping. To begin, create the identity mapping.
          std::vector<int> periodicMap(tmp_mesh.GetNV());
          std::iota(periodicMap.begin(), periodicMap.end(), 0);
          // for (std::size_t i = 0; i < periodicMap.size(); ++i) {
          //   periodicMap[i] = i;
          // }
          // Modify the mapping so that the last vertex gets mapped to the first vertex.
          periodicMap.back() = 0;
          auto periodic_mesh = mfem::Mesh::MakePeriodic(tmp_mesh, periodicMap);
          tmp_mesh.Clear();
          mfem::Mesh tmp_mesh_periodic =
              mfem::Mesh(periodic_mesh, true);  // replace the input mesh with the periodic one
          a_my_class.mesh_ =
              mfem::ParMesh(MPI_COMM_WORLD, tmp_mesh_periodic);  // definition of the parallel mesh
          tmp_mesh_periodic.Clear();
        } else {
          mfem::mfem_error(
              "SpatialDiscretization::SpatialDiscretization: InlineLineWithSegments "
              "requires "
              "two "
              "argument, the number of segments");
        }
        break;
      }
      default:
        mfem::mfem_error(
            "SpatialDiscretization::SpatialDiscretization: here, only "
            "InlineLineWithSegments, "
            "InlineSquareWithTriangles, InlineSquareWithQuadrangles mesh types are allowed");
        break;
    }
    a_my_class.mesh_max_bdr_attributes_ = a_my_class.mesh_.bdr_attributes.Max();
  }
};

///////////////////////
// DIM = 2
///////////////////////

/**
 * @brief Specialization for dimension two
 *
 * @tparam T
 */
template <typename T>
struct specialized_spatial_constructor<T, 2> {
  /**
   * @brief operator() specialized for a mesh built from GMSH file
   *
   * @tparam Args
   * @param a_my_class
   * @param mesh_type
   * @param fe_order
   * @param file
   */
  template <typename... Args>
  void operator()(SpatialDiscretization<T, 2> &a_my_class, const std::string &mesh_type,
                  const int &fe_order, const int &ref_level, const std::string &file,
                  bool periodic_mesh) {
    a_my_class.fe_order_ = fe_order;
    a_my_class.dimension_ = 2;

    switch (Meshes::from(mesh_type)) {
      case Meshes::GMSH: {
        if (std::filesystem::exists(file)) {
          const char *mesh_file = file.c_str();
          mfem::Mesh tmp_mesh(mesh_file, 1, 1);

          a_my_class.mesh_ = new mfem::ParMesh(MPI_COMM_WORLD,
                                               tmp_mesh);  // definition of the parallel mesh
          tmp_mesh.Clear();
          break;
        } else if (a_my_class.GMSHReaderSplitFiles(file)) {
          SlothInfo::verbose(
              "SpatialDiscretization: enable GMSH reader from split files based on the pattern ",
              file);
          break;
        } else {
          std::string msg = "SpatialDiscretization::SpatialDiscretization: " + file +
                            " doesn't exist. Please check your data.";
          mfem::mfem_error(msg.c_str());
        }
      }
      default:
        mfem::mfem_error(
            "SpatialDiscretization::SpatialDiscretization: here, only GMSH mesh type is "
            "allowed");
        break;
    }
    a_my_class.apply_uniform_refinement(ref_level);
    a_my_class.is_periodic_mesh_ = periodic_mesh;
    if (!a_my_class.is_periodic_mesh_) {
      a_my_class.mesh_max_bdr_attributes_ = a_my_class.mesh_->bdr_attributes.Max();
    } else {
      a_my_class.mesh_max_bdr_attributes_ = -1;
    }
    a_my_class.set_finite_element_space();
  }

  /**
   * @brief operator() specialized for a mesh built from MFEM methods
   *
   * @tparam Args
   * @param a_my_class
   * @param mesh_type
   * @param fe_order
   * @param tup_args
   */
  template <typename... Args>
  void operator()(SpatialDiscretization<T, 2> &a_my_class, const std::string &mesh_type,
                  const int &fe_order, const int &ref_level, std::tuple<Args...> tup_args) {
    this->build_mesh(a_my_class, mesh_type, fe_order, tup_args);

    a_my_class.apply_uniform_refinement(ref_level);
    a_my_class.set_finite_element_space();
  }

  /**
   * @brief operator() specialized for a periodic mesh built from MFEM methods
   *
   * @tparam Args
   * @param a_my_class
   * @param mesh_type
   * @param fe_order
   * @param tup_args
   * @param translations
   */
  template <typename... Args>
  void operator()(SpatialDiscretization<T, 2> &a_my_class, const std::string &mesh_type,
                  const int &fe_order, const int &ref_level, std::tuple<Args...> tup_args,
                  std::vector<mfem::Vector> translations) {
    this->build_periodic_mesh(a_my_class, mesh_type, fe_order, tup_args, translations);

    a_my_class.apply_uniform_refinement(ref_level);

    a_my_class.is_periodic_mesh_ = true;
    a_my_class.set_finite_element_space();
  }

  /**
   * @brief Build a two-dimensional mesh by using MFEM inline methods
   *
   * @tparam Args
   * @param a_my_class
   * @param mesh_type
   * @param fe_order
   * @param tup_args
   */
  template <typename... Args>
  void build_mesh(SpatialDiscretization<T, 2> &a_my_class, const std::string &mesh_type,
                  const int &fe_order, std::tuple<Args...> tup_args) {
    a_my_class.fe_order_ = fe_order;
    auto tup_size = std::tuple_size<decltype(tup_args)>::value;
    a_my_class.dimension_ = 2;

    auto element = mfem::Element::QUADRILATERAL;
    switch (Meshes::from(mesh_type)) {
      case Meshes::InlineSquareWithQuadrangles: {
        element = mfem::Element::QUADRILATERAL;
        break;
      }
      case Meshes::InlineSquareWithTriangles: {
        element = mfem::Element::TRIANGLE;
        break;
      }
      default:
        mfem::mfem_error(
            "SpatialDiscretization::SpatialDiscretization: here, only "
            "InlineSquareWithQuadrangles, InlineSquareWithTriangles mesh types are allowed");
        break;
    }
    if (tup_size == 4) {
      const auto nx = std::get<0>(tup_args);
      const auto ny = std::get<1>(tup_args);
      const auto sx = std::get<2>(tup_args);
      const auto sy = std::get<3>(tup_args);
      mfem::Mesh tmp_mesh = mfem::Mesh::MakeCartesian2D(nx, ny, element, false, sx, sy, false);
      a_my_class.mesh_ = new mfem::ParMesh(MPI_COMM_WORLD, tmp_mesh);  // definition of the parallel
                                                                       // mesh
      tmp_mesh.Clear();
    } else {
      std::string msg =
          "SpatialDiscretization::SpatialDiscretization: " + mesh_type +
          " requires 4 arguments, the number of nodes and the length along each direction";
      mfem::mfem_error(msg.c_str());
    }
    a_my_class.mesh_max_bdr_attributes_ = a_my_class.mesh_->bdr_attributes.Max();
  }

  /**
   * @brief Build a periodic two-dimensional mesh by using MFEM inline methods
   *
   * @tparam Args
   * @param a_my_class
   * @param mesh_type
   * @param fe_order
   * @param tup_args
   */
  template <typename... Args>
  void build_periodic_mesh(SpatialDiscretization<T, 2> &a_my_class, const std::string &mesh_type,
                           const int &fe_order, std::tuple<Args...> tup_args,
                           std::vector<mfem::Vector> translations) {
    a_my_class.fe_order_ = fe_order;
    auto tup_size = std::tuple_size<decltype(tup_args)>::value;
    a_my_class.dimension_ = 2;

    auto element = mfem::Element::QUADRILATERAL;
    switch (Meshes::from(mesh_type)) {
      case Meshes::InlineSquareWithQuadrangles: {
        element = mfem::Element::QUADRILATERAL;
        break;
      }
      case Meshes::InlineSquareWithTriangles: {
        element = mfem::Element::TRIANGLE;
        break;
      }
      default:

        mfem::mfem_error(
            "SpatialDiscretization::SpatialDiscretization: here, only "
            "InlineSquareWithQuadrangles, InlineSquareWithTriangles mesh types are allowed");
        break;
    }
    if (tup_size == 4) {
      const auto nx = std::get<0>(tup_args);
      const auto ny = std::get<1>(tup_args);
      const auto sx = std::get<2>(tup_args);
      const auto sy = std::get<3>(tup_args);

      mfem::Mesh tmp_mesh = mfem::Mesh::MakeCartesian2D(nx, ny, element, false, sx, sy, false);

      const auto tol = 1.e-6;
      std::vector<int> periodicMap = tmp_mesh.CreatePeriodicVertexMapping(translations, tol);
      auto periodic_mesh = mfem::Mesh::MakePeriodic(tmp_mesh, periodicMap);
      tmp_mesh.Clear();
      mfem::Mesh tmp_mesh_periodic =
          mfem::Mesh(periodic_mesh, true);  // replace the input mesh with the periodic one
      a_my_class.mesh_ =
          new mfem::ParMesh(MPI_COMM_WORLD, tmp_mesh_periodic);  // definition of the parallel mesh
      tmp_mesh_periodic.Clear();
    } else {
      std::string msg =
          "SpatialDiscretization::SpatialDiscretization: " + mesh_type +
          " requires 4 arguments, the number of nodes and the length along each direction";
      mfem::mfem_error(msg.c_str());
    }
    a_my_class.mesh_max_bdr_attributes_ = a_my_class.mesh_->bdr_attributes.Max();
  }
};

///////////////////////
// DIM = 3
///////////////////////

/**
 * @brief Specialization for dimension three
 *
 * @tparam T
 */
template <typename T>
struct specialized_spatial_constructor<T, 3> {
  /**
   * @brief operator() specialized for a mesh built from GMSH file
   *
   * @tparam Args
   * @param a_my_class
   * @param mesh_type
   * @param fe_order
   * @param file
   */
  template <typename... Args>
  void operator()(SpatialDiscretization<T, 3> &a_my_class, const std::string &mesh_type,
                  const int &fe_order, const int &ref_level, const std::string &file,
                  bool periodic_mesh) {
    a_my_class.fe_order_ = fe_order;
    a_my_class.dimension_ = 3;

    switch (Meshes::from(mesh_type)) {
      case Meshes::GMSH: {
        if (std::filesystem::exists(file)) {
          const char *mesh_file = file.c_str();
          mfem::Mesh tmp_mesh = mfem::Mesh::LoadFromFile(mesh_file, 1, 1);
          a_my_class.mesh_ =
              new mfem::ParMesh(MPI_COMM_WORLD, tmp_mesh);  // definition of the parallel mesh
          tmp_mesh.Clear();
          // CCI
          break;
        } else if (a_my_class.GMSHReaderSplitFiles(file)) {
          SlothInfo::verbose(
              "SpatialDiscretization: enable GMSH reader from split files based on the pattern ",
              file);
          break;
        } else {
          std::string msg = "SpatialDiscretization::SpatialDiscretization: " + file +
                            " doesn't exist. Please check your data.";
          mfem::mfem_error(msg.c_str());
        }
      }
      default:
        mfem::mfem_error(
            "SpatialDiscretization::SpatialDiscretization: here, only GMSH mesh type is "
            "allowed");
        break;
    }
    a_my_class.apply_uniform_refinement(ref_level);
    a_my_class.is_periodic_mesh_ = periodic_mesh;
    if (!a_my_class.is_periodic_mesh_) {
      a_my_class.mesh_max_bdr_attributes_ = a_my_class.mesh_->bdr_attributes.Max();
    } else {
      a_my_class.mesh_max_bdr_attributes_ = -1;
    }

    a_my_class.set_finite_element_space();
  }

  /**
   * @brief operator() specialized for a mesh built from MFEM methods
   *
   * @tparam Args
   * @param a_my_class
   * @param mesh_type
   * @param fe_order
   * @param tup_args
   */
  template <typename... Args>
  void operator()(SpatialDiscretization<T, 3> &a_my_class, const std::string &mesh_type,
                  const int &fe_order, const int &ref_level, std::tuple<Args...> tup_args) {
    this->build_mesh(a_my_class, mesh_type, fe_order, tup_args);

    a_my_class.apply_uniform_refinement(ref_level);
    a_my_class.set_finite_element_space();
  }

  /**
   * @brief operator() specialized for a periodic mesh built from MFEM methods
   *
   * @tparam Args
   * @param a_my_class
   * @param mesh_type
   * @param fe_order
   * @param tup_args
   */
  template <typename... Args>
  void operator()(SpatialDiscretization<T, 3> &a_my_class, const std::string &mesh_type,
                  const int &fe_order, const int &ref_level, std::tuple<Args...> tup_args,
                  std::vector<mfem::Vector> translations) {
    this->build_periodic_mesh(a_my_class, mesh_type, fe_order, tup_args, translations);

    a_my_class.apply_uniform_refinement(ref_level);
    a_my_class.is_periodic_mesh_ = true;
    a_my_class.set_finite_element_space();
  }

  /**
   * @brief Build a three-dimensional mesh by using MFEM inline methods
   *
   * @tparam Args
   * @param a_my_class
   * @param mesh_type
   * @param fe_order
   * @param tup_args
   */
  template <typename... Args>
  void build_mesh(SpatialDiscretization<T, 3> &a_my_class, const std::string &mesh_type,
                  const int &fe_order, std::tuple<Args...> tup_args) {
    a_my_class.fe_order_ = fe_order;
    auto tup_size = std::tuple_size<decltype(tup_args)>::value;
    a_my_class.dimension_ = 3;

    auto element = mfem::Element::TETRAHEDRON;
    switch (Meshes::from(mesh_type)) {
      case Meshes::InlineSquareWithTetraedres: {
        element = mfem::Element::TETRAHEDRON;
        break;
      }
      case Meshes::InlineSquareWithHexaedres: {
        element = mfem::Element::HEXAHEDRON;
        break;
      }
      default:
        mfem::mfem_error(
            "SpatialDiscretization::SpatialDiscretization: here, only "
            "InlineSquareWithTetraedres, InlineSquareWithHexaedres mesh types are allowed");
        break;
    }

    if (tup_size == 6) {
      a_my_class.dimension_ = 3;
      const auto nx = std::get<0>(tup_args);
      const auto ny = std::get<1>(tup_args);
      const auto nz = std::get<2>(tup_args);
      const auto sx = std::get<3>(tup_args);
      const auto sy = std::get<4>(tup_args);
      const auto sz = std::get<5>(tup_args);
      mfem::Mesh tmp_mesh = mfem::Mesh::MakeCartesian3D(nx, ny, nz, element, sx, sy, sz);
      a_my_class.mesh_ = new mfem::ParMesh(MPI_COMM_WORLD, tmp_mesh);
      tmp_mesh.Clear();
    } else {
      std::string msg =
          "SpatialDiscretization::SpatialDiscretization: " + mesh_type +
          " requires six arguments, the number of nodes and the length along each direction";
      mfem::mfem_error(msg.c_str());
    }
    a_my_class.mesh_max_bdr_attributes_ = a_my_class.mesh_->bdr_attributes.Max();
  }

  /**
   * @brief Build a periodic two-dimensional mesh by using MFEM inline methods
   *
   * @tparam Args
   * @param a_my_class
   * @param mesh_type
   * @param fe_order
   * @param tup_args
   */
  template <typename... Args>
  void build_periodic_mesh(SpatialDiscretization<T, 3> &a_my_class, const std::string &mesh_type,
                           const int &fe_order, std::tuple<Args...> tup_args,
                           std::vector<mfem::Vector> translations) {
    a_my_class.fe_order_ = fe_order;
    auto tup_size = std::tuple_size<decltype(tup_args)>::value;
    a_my_class.dimension_ = 3;

    auto element = mfem::Element::TETRAHEDRON;
    switch (Meshes::from(mesh_type)) {
      case Meshes::InlineSquareWithTetraedres: {
        element = mfem::Element::TETRAHEDRON;
        break;
      }
      case Meshes::InlineSquareWithHexaedres: {
        element = mfem::Element::HEXAHEDRON;
        break;
      }
      default:
        mfem::mfem_error(
            "SpatialDiscretization::SpatialDiscretization: here, only "
            "InlineSquareWithTetraedres, InlineSquareWithHexaedres mesh types are allowed");
        break;
    }

    if (tup_size == 6) {
      a_my_class.dimension_ = 3;
      const auto nx = std::get<0>(tup_args);
      const auto ny = std::get<1>(tup_args);
      const auto nz = std::get<2>(tup_args);
      const auto sx = std::get<3>(tup_args);
      const auto sy = std::get<4>(tup_args);
      const auto sz = std::get<5>(tup_args);

      mfem::Mesh tmp_mesh = mfem::Mesh::MakeCartesian3D(nx, ny, nz, element, sx, sy, sz);

      const auto tol = 1.e-6;
      std::vector<int> periodicMap = tmp_mesh.CreatePeriodicVertexMapping(translations, tol);
      auto periodic_mesh = mfem::Mesh::MakePeriodic(tmp_mesh, periodicMap);
      tmp_mesh.Clear();
      mfem::Mesh tmp_mesh_periodic =
          mfem::Mesh(periodic_mesh, true);  // replace the input mesh with the periodic one
      a_my_class.mesh_ =
          new mfem::ParMesh(MPI_COMM_WORLD, tmp_mesh_periodic);  // definition of the parallel mesh
      tmp_mesh_periodic.Clear();

    } else {
      std::string msg =
          "SpatialDiscretization::SpatialDiscretization: " + mesh_type +
          " requires six arguments, the number of nodes and the length along each direction";
      mfem::mfem_error(msg.c_str());
    }
    a_my_class.mesh_max_bdr_attributes_ = a_my_class.mesh_.bdr_attributes.Max();
  }
};

////////////////////////////////////////////////////////
////////////////////////////////////////////////////////

/**
 * @brief  return a pointer of Mesh
 *
 * @tparam T
 * @return mfem::Mesh&
 * @note This method returns a mfem::Mesh instead of a mfem::ParMesh because it is called in
 *       the constructor of the PostProcessing objet.
 */
template <class T, int DIM>
mfem::ParMesh *SpatialDiscretization<T, DIM>::get_mesh() {
  return this->mesh_;
}

/**
 * @brief Set the FE_Collection, the FE_Space and associated size
 *
 * @tparam T
 * @return mfem::ParFiniteElementSpace*
 */
template <class T, int DIM>
void SpatialDiscretization<T, DIM>::set_finite_element_space() {
  this->fecollection_ = new T(this->fe_order_, this->dimension_);
  this->fespace_ = new mfem::ParFiniteElementSpace(this->mesh_, this->fecollection_);
  // CCI
  this->size_ = this->fespace_->GetTrueVSize();
  int rank = mfem::Mpi::WorldRank();
  int taille = this->fespace_->GlobalTrueVSize();
  SlothInfo::debug("My Id = ", rank, " TrueVSize = ", size_, " and GlobalTrueVSize = ", taille);
  // CCI
}

/**
 * @brief Set the mesh attributes find in a mesh file
 *
 * @tparam T
 * @tparam DIM
 * @param imesh
 */
template <class T, int DIM>
void SpatialDiscretization<T, DIM>::set_mesh_attributes_from_file() {
  this->elem_attr_sets_ = std::make_shared<mfem::AttributeSets>(this->mesh_->attribute_sets);
  this->bdr_attr_sets_ = std::make_shared<mfem::AttributeSets>(this->mesh_->bdr_attribute_sets);
}

/**
 * @brief Return the set of attributes associated with the elements
 *
 * @tparam T
 * @tparam DIM
 * @return std::shared_ptr<mfem::AttributeSets>
 */
template <class T, int DIM>
std::shared_ptr<mfem::AttributeSets> SpatialDiscretization<T, DIM>::get_elem_attributes() {
  return this->elem_attr_sets_;
}

/**
 * @brief Return the set of attributes associated with the boundaries
 *
 * @tparam T
 * @tparam DIM
 * @return std::shared_ptr<mfem::AttributeSets>
 */
template <class T, int DIM>
std::shared_ptr<mfem::AttributeSets> SpatialDiscretization<T, DIM>::get_bdr_attributes() {
  return this->bdr_attr_sets_;
}

/**
 * @brief return a pointer toward the finite element space
 *
 * @tparam T
 * @return mfem::ParFiniteElementSpace*
 */
template <class T, int DIM>
mfem::ParFiniteElementSpace *SpatialDiscretization<T, DIM>::get_finite_element_space() const {
  return this->fespace_;
}

/**
 * @brief get the size of the Finite Element Space
 *
 * @tparam T
 * @return int
 */
template <class T, int DIM>
std::size_t SpatialDiscretization<T, DIM>::getSize() const {
  return this->size_;
}

/**
 * @brief get the maximum number of boundaries
 *
 * @tparam T
 * @return int
 */
template <class T, int DIM>
std::size_t SpatialDiscretization<T, DIM>::get_max_bdr_attributes() const {
  return this->mesh_max_bdr_attributes_;
}

/**
 * @brief get the dimension of the problem
 *
 * @tparam T
 * @return int
 */
template <class T, int DIM>
int SpatialDiscretization<T, DIM>::get_dimension() const {
  return this->dimension_;
}

/**
 * @brief Apply nb_ref uniform refinement
 *
 * @tparam T
 * @param nb_ref
 */
template <class T, int DIM>
void SpatialDiscretization<T, DIM>::apply_uniform_refinement(const int &nb_ref) {
  for (auto l = 0; l < nb_ref; l++) {
    this->mesh_->UniformRefinement();
  }
}

/**
 * @brief Return the flag to know whether the mesh is periodic or not
 *
 * @tparam T
 * @tparam DIM
 */
template <class T, int DIM>
bool SpatialDiscretization<T, DIM>::is_periodic() {
  return this->is_periodic_mesh_;
}

/**
 * @brief Destroy the Spatial Discretization< T>:: Spatial Discretization object
 *
 * @tparam T
 */
template <class T, int DIM>
SpatialDiscretization<T, DIM>::~SpatialDiscretization() {}<|MERGE_RESOLUTION|>--- conflicted
+++ resolved
@@ -17,11 +17,8 @@
 #include <filesystem>  // NOLINT [avoid  <filesystem> is an unapproved C++17 header.]
 #include <functional>
 #include <memory>
-<<<<<<< HEAD
 #include <regex>
-=======
 #include <set>
->>>>>>> 5a8a68ef
 #include <string>
 #include <tuple>
 #include <utility>
