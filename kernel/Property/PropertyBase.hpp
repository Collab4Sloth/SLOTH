
/**
 * @file PropertyBase.hpp
 * @author ci230846  (clement.introini@cea.fr)
 * @brief Base class for Property objects
 * @version 0.1
 * @date 2025-01-07
 *
 * Copyright CEA (c) 2025
 *
 */
#include <algorithm>
#include <functional>
#include <map>
#include <memory>
#include <optional>
#include <string>
#include <tuple>
#include <vector>

#include "Options/Options.hpp"
#include "Parameters/Parameter.hpp"
#include "Parameters/Parameters.hpp"
#include "Profiling/Profiling.hpp"

#pragma once

class PropertyBase {
 protected:
  // Parameters of the property
  const Parameters &params_;

  // Flag used to avoid verification at each time-step
  bool is_checked_{false};

  /**
   * @brief Check the consistency of the inputs and outputs of the property problem.
   *
   * @param output_system The outputs property problem (primary variables).
   * @param input_system  The inputs of the property problem (auxiliary variables).
   */
  virtual void check_variables_consistency(
      std::vector<std::tuple<std::vector<std::string>, std::reference_wrapper<mfem::Vector>>>
          &output_system,
      std::vector<std::tuple<std::vector<std::string>, mfem::Vector>> input_system) = 0;
<<<<<<< HEAD
=======

  /**
   * @brief Get the values of the property
   *
   * The values of the property are stored in the outputs (primary variables of the property
   * problem). They are calculated from the inputs (auxiliary variables of the property problem).
   *
   * @param output_system The outputs property problem (primary variables).
   * @param input_system  The inputs of the property problem (auxiliary variables).
   */
>>>>>>> 0b9be860
  virtual void get_property(
      std::vector<std::tuple<std::vector<std::string>, std::reference_wrapper<mfem::Vector>>>
          &output_system,
      std::vector<std::tuple<std::vector<std::string>, mfem::Vector>> input_system) = 0;

 public:
  explicit PropertyBase(const Parameters &params);
  void compute(
      std::vector<std::tuple<std::vector<std::string>, std::reference_wrapper<mfem::Vector>>>
          &output_system,
      std::vector<std::tuple<std::vector<std::string>, mfem::Vector>> input_system);

  virtual ~PropertyBase() = default;
};

/**
 * @brief Construct a new PropertyBase::PropertyBase object
 *
 */
PropertyBase::PropertyBase(const Parameters &params) : params_(params) {}

/**
 * @brief Compute the variables (properties) as functions of auxiliary variables
 *
 * @param output_system The outputs property problem (primary variables).
 * @param input_system  The inputs of the property problem (auxiliary variables).
 */
void PropertyBase::compute(
    std::vector<std::tuple<std::vector<std::string>, std::reference_wrapper<mfem::Vector>>>
        &output_system,
    std::vector<std::tuple<std::vector<std::string>, mfem::Vector>> input_system) {
  if (!this->is_checked_) {
    this->check_variables_consistency(output_system, input_system);
    this->is_checked_ = true;
  }

  this->get_property(output_system, input_system);
}<|MERGE_RESOLUTION|>--- conflicted
+++ resolved
@@ -43,8 +43,6 @@
       std::vector<std::tuple<std::vector<std::string>, std::reference_wrapper<mfem::Vector>>>
           &output_system,
       std::vector<std::tuple<std::vector<std::string>, mfem::Vector>> input_system) = 0;
-<<<<<<< HEAD
-=======
 
   /**
    * @brief Get the values of the property
@@ -55,7 +53,6 @@
    * @param output_system The outputs property problem (primary variables).
    * @param input_system  The inputs of the property problem (auxiliary variables).
    */
->>>>>>> 0b9be860
   virtual void get_property(
       std::vector<std::tuple<std::vector<std::string>, std::reference_wrapper<mfem::Vector>>>
           &output_system,
