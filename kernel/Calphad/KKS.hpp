--- conflicted
+++ resolved
@@ -44,16 +44,12 @@
   const double kks_rel_tol_solver_ = 1.e-16;
   const int kks_max_iter_solver_ = 100;
   const int kks_print_level_solver_ = 0;
-<<<<<<< HEAD
-  std::string KKS_nucleation_strategy_;
-  double given_melting_temperature_{std::numeric_limits<double>::max()};
-=======
+
   // Nucleation strategy for nucleation (LiquidFraction by default)
   std::string KKS_nucleation_strategy_;
   // Melting temperature used if the nucleation strategy is set to GivenMeltingTemperature
   double given_melting_temperature_{std::numeric_limits<double>::max()};
 
->>>>>>> 0b9be860
   std::set<int> check_nucleation(CalphadBase<T> &CALPHAD, const std::set<int> &indices_ph_1,
                                  const T &tp_gf_ph_1);
 
@@ -205,20 +201,12 @@
 }
 
 /**
-<<<<<<< HEAD
- * @brief Check the nucleation state
- *
- * @tparam T
- * @param indices_ph_1
- * @param tp_gf_ph_1
-=======
  * @brief Check the nucleation state depending on the nucleation strategy (see
  * KKS_nucleation_strategy_)
  *
  * @tparam T
  * @param indices_ph_1 List of nodes
  * @param tp_gf_ph_1 The temperature at nodes defined by indices_ph_1
->>>>>>> 0b9be860
  * @return std::set<int>
  */
 template <typename T>
