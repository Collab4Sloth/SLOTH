/**
 * @file Parameter.hpp
 * @author ci230846 (clement.introini@cea.fr)
 * @brief
 * @version 0.1
 * @date 2024-04-30
 *
 * @copyright Copyright (c) 2024
 *
 */
#include <any>
#include <limits>
#include <set>
#include <string>
#include <tuple>
#include <type_traits>
#include <typeinfo>
#include <variant>
#include <vector>

#include "Options/Options.hpp"

#pragma once

<<<<<<< HEAD
using param_type = std::variant<int, double, std::string, bool, MapStringDouble,
                                vTuple2StringDouble, Map2String2Double, MapString2Double, vString,
                                vInt, vDouble, vTupleStringInt, vTupleStringString>;
=======
using param_type =
    std::variant<int, double, std::string, bool, MapStringDouble, vTuple2StringDouble,
                 Map2String2Double, MapString2Double, vString, vTupleStringInt, vTupleStringString>;
>>>>>>> ed78f5ca
class Parameter {
 private:
  std::string name_;
  param_type value_;
  std::string description_;

 public:
  Parameter(const std::string& name, param_type value)
      : name_(name), value_(value), description_("") {}

  Parameter(const std::string& name, param_type value, const std::string& description)
      : name_(name), value_(value), description_(description) {}

  std::string get_name() const;
  std::string get_description() const;

  void print() const;

  // Member function that doesn't modify the return value
  // Type is specifically mentioned despite of auto
  auto get_value() const -> param_type;

  ~Parameter() {}
};

/**
 * @brief Print the value of the parameter
 *
 */
void Parameter::print() const {
  const auto& param_value = this->get_value();
  const auto& param_name = this->get_name();

  std::visit(
      [param_name](auto&& arg) {
        using T = std::decay_t<decltype(arg)>;

        if constexpr (std::is_same_v<T, int>) {
          SlothInfo::print(param_name, " = ", arg);
        } else if constexpr (std::is_same_v<T, double>) {
          SlothInfo::print(param_name, " = ", arg);
        } else if constexpr (std::is_same_v<T, std::string>) {
          SlothInfo::print(param_name, " = ", arg);
        } else if constexpr (std::is_same_v<T, bool>) {
          SlothInfo::print(param_name, " = ", arg);
        } else if constexpr (std::is_same_v<T, vString>) {
          for (const auto& v : arg) {
            SlothInfo::print(param_name, " = ", v);
          }
        } else if constexpr (std::is_same_v<T, vInt>) {
          for (const auto& v : arg) {
            SlothInfo::print(param_name, " = ", v);
          }
        } else if constexpr (std::is_same_v<T, vDouble>) {
          for (const auto& v : arg) {
            SlothInfo::print(param_name, " = ", v);
          }
        } else if constexpr (std::is_same_v<T, vTupleStringString>) {
          for (const auto& v : arg) {
            const auto& [s1, s2] = v;
            SlothInfo::print(param_name, " = ", s1, ", ", s2);
          }
        } else if constexpr (std::is_same_v<T, vTupleStringInt>) {
          for (const auto& v : arg) {
            const auto& [s1, i2] = v;
            SlothInfo::print(param_name, " = ", s1, ", ", i2);
          }

        } else if constexpr (std::is_same_v<T, MapStringDouble>) {
          for (const auto& [key, val] : arg) {
            SlothInfo::print(param_name, " = ", key, ", ", val);
          }
        } else if constexpr (std::is_same_v<T, vTuple2StringDouble>) {
          for (const auto& [k1, k2, k3] : arg) {
            SlothInfo::print(param_name, " = [", k1, ", ", k2, ",", k3, "]");
          }
        } else if constexpr (std::is_same_v<T, MapString2Double>) {
          for (const auto& [key, val] : arg) {
            const auto& [v1, v2] = val;
            SlothInfo::print(param_name, " = [", key, "]  [", v1, ", ", v2, "]");
          }
        } else if constexpr (std::is_same_v<T, Map2String2Double>) {
          for (const auto& [key, val] : arg) {
            const auto& [k1, k2] = key;
            const auto& [v1, v2] = val;
            SlothInfo::print(param_name, " = [", k1, ", ", k2, "]  [", v1, ", ", v2, "]");
          }
        } else {
          mfem::mfem_error("Unsupported type");
        }
      },
      this->value_);
}

/**
 * @brief Return the value of the paramter
 *
 * @return std::variant<int, double, std::string>
 */
auto Parameter::get_value() const -> param_type {
  return std::visit(
      [](auto&& arg) -> param_type {
        using T = std::decay_t<decltype(arg)>;
        if constexpr (std::is_same_v<T, int> || std::is_same_v<T, double> ||
                      std::is_same_v<T, std::string> || std::is_same_v<T, bool> ||
                      std::is_same_v<T, vString> || std::is_same_v<T, vInt> ||
                      std::is_same_v<T, vDouble> || std::is_same_v<T, vTupleStringString> ||
                      std::is_same_v<T, vTupleStringInt> || std::is_same_v<T, MapStringDouble> ||
                      std::is_same_v<T, vTuple2StringDouble> ||
                      std::is_same_v<T, MapString2Double> || std::is_same_v<T, Map2String2Double>) {
          return arg;
        } else {
          mfem::mfem_error("Unsupported type");
        }
      },
      this->value_);
}

/**
 * @brief Return the name of the parameter
 *
 * @return std::string
 */
std::string Parameter::get_name() const { return this->name_; }

/**
 * @brief Return the description  of the parameter
 *
 * @return std::string
 */
std::string Parameter::get_description() const { return this->description_; }<|MERGE_RESOLUTION|>--- conflicted
+++ resolved
@@ -22,15 +22,10 @@
 
 #pragma once
 
-<<<<<<< HEAD
 using param_type = std::variant<int, double, std::string, bool, MapStringDouble,
                                 vTuple2StringDouble, Map2String2Double, MapString2Double, vString,
                                 vInt, vDouble, vTupleStringInt, vTupleStringString>;
-=======
-using param_type =
-    std::variant<int, double, std::string, bool, MapStringDouble, vTuple2StringDouble,
-                 Map2String2Double, MapString2Double, vString, vTupleStringInt, vTupleStringString>;
->>>>>>> ed78f5ca
+
 class Parameter {
  private:
   std::string name_;
